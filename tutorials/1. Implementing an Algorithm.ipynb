--- conflicted
+++ resolved
@@ -4,13 +4,9 @@
    "cell_type": "markdown",
    "metadata": {},
    "source": [
-<<<<<<< HEAD
-    "In this tutorial we'll build a new agent that implements the Categorical (C51) Deep Q Network algorithm (https://arxiv.org/pdf/1707.06887.pdf), and a preset that runs the agent on the 'Breakout' game of the Atari environment.\n",
-=======
     "# Implementing an Algorithm\n",
     "\n",
-    "In this tutorial we'll build a new agent that implements the Categorical Deep Q Network algorithm (https://arxiv.org/pdf/1707.06887.pdf), and a preset that runs the agent on the breakout game of the Atari environment.\n",
->>>>>>> 0d36366d
+    "In this tutorial we'll build a new agent that implements the Categorical Deep Q Network (C51) algorithm (https://arxiv.org/pdf/1707.06887.pdf), and a preset that runs the agent on the 'Breakout' game of the Atari environment.\n",
     "\n",
     "Implementing an algorithm typically consists of 3 main parts:\n",
     "\n",
