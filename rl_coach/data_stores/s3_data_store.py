#
# Copyright (c) 2017 Intel Corporation
#
# Licensed under the Apache License, Version 2.0 (the "License");
# you may not use this file except in compliance with the License.
# You may obtain a copy of the License at
#
#      http://www.apache.org/licenses/LICENSE-2.0
#
# Unless required by applicable law or agreed to in writing, software
# distributed under the License is distributed on an "AS IS" BASIS,
# WITHOUT WARRANTIES OR CONDITIONS OF ANY KIND, either express or implied.
# See the License for the specific language governing permissions and
# limitations under the License.
#


from rl_coach.data_stores.data_store import DataStore, DataStoreParameters
from minio import Minio
from minio.error import ResponseError
from configparser import ConfigParser, Error
from rl_coach.checkpoint import CheckpointStateFile
from rl_coach.data_stores.data_store import SyncFiles

import os
import time
import io


class S3DataStoreParameters(DataStoreParameters):
    def __init__(self, ds_params, creds_file: str = None, end_point: str = None, bucket_name: str = None,
                 checkpoint_dir: str = None, expt_dir: str = None):

        super().__init__(ds_params.store_type, ds_params.orchestrator_type, ds_params.orchestrator_params)
        self.creds_file = creds_file
        self.end_point = end_point
        self.bucket_name = bucket_name
        self.checkpoint_dir = checkpoint_dir
        self.expt_dir = expt_dir


class S3DataStore(DataStore):
    """
    An implementation of the data store using S3 for storing policy checkpoints when using Coach in distributed mode.
    The policy checkpoints are written by the trainer and read by the rollout worker.
    """

    def __init__(self, params: S3DataStoreParameters):
        """
        :param params: The parameters required to use the S3 data store.
        """

        super(S3DataStore, self).__init__(params)
        self.params = params
        access_key = None
        secret_key = None
        if params.creds_file:
            config = ConfigParser()
            config.read(params.creds_file)
            try:
                access_key = config.get('default', 'aws_access_key_id')
                secret_key = config.get('default', 'aws_secret_access_key')
            except Error as e:
                print("Error when reading S3 credentials file: %s", e)
        else:
            access_key = os.environ.get('ACCESS_KEY_ID')
            secret_key = os.environ.get('SECRET_ACCESS_KEY')
        self.mc = Minio(self.params.end_point, access_key=access_key, secret_key=secret_key)

    def deploy(self) -> bool:
        return True

    def get_info(self):
        return "s3://{}/{}".format(self.params.bucket_name)

    def undeploy(self) -> bool:
        return True

    def save_to_store(self):
        self._save_to_store(self.params.checkpoint_dir)

    def _save_to_store(self, checkpoint_dir):
        """
        save_to_store() uploads the policy checkpoint, gifs and videos to the S3 data store. It reads the checkpoint state files and
        uploads only the latest checkpoint files to S3. It is used by the trainer in Coach when used in the distributed mode.
        """
        try:
            # remove lock file if it exists
            self.mc.remove_object(self.params.bucket_name, SyncFiles.LOCKFILE.value)

            # Acquire lock
            self.mc.put_object(self.params.bucket_name, SyncFiles.LOCKFILE.value, io.BytesIO(b''), 0)

            state_file = CheckpointStateFile(os.path.abspath(checkpoint_dir))
            if state_file.exists():
                ckpt_state = state_file.read()
                checkpoint_file = None
                for root, dirs, files in os.walk(checkpoint_dir):
                    for filename in files:
                        if filename == CheckpointStateFile.checkpoint_state_filename:
                            checkpoint_file = (root, filename)
                            continue
                        if filename.startswith(ckpt_state.name):
                            abs_name = os.path.abspath(os.path.join(root, filename))
                            rel_name = os.path.relpath(abs_name, checkpoint_dir)
                            self.mc.fput_object(self.params.bucket_name, rel_name, abs_name)

                abs_name = os.path.abspath(os.path.join(checkpoint_file[0], checkpoint_file[1]))
                rel_name = os.path.relpath(abs_name, checkpoint_dir)
                self.mc.fput_object(self.params.bucket_name, rel_name, abs_name)

            # upload Finished if present
            if os.path.exists(os.path.join(checkpoint_dir, SyncFiles.FINISHED.value)):
                self.mc.put_object(self.params.bucket_name, SyncFiles.FINISHED.value, io.BytesIO(b''), 0)

            # upload Ready if present
            if os.path.exists(os.path.join(checkpoint_dir, SyncFiles.TRAINER_READY.value)):
                self.mc.put_object(self.params.bucket_name, SyncFiles.TRAINER_READY.value, io.BytesIO(b''), 0)

            # release lock
            self.mc.remove_object(self.params.bucket_name, SyncFiles.LOCKFILE.value)

            if self.params.expt_dir and os.path.exists(self.params.expt_dir):
                for filename in os.listdir(self.params.expt_dir):
                    if filename.endswith((".csv", ".json")) or filename == SyncFiles.FINISHED.value:
                        self.mc.fput_object(self.params.bucket_name, filename, os.path.join(self.params.expt_dir, filename))

            if os.path.exists(os.path.join(self.params.checkpoint_dir, SyncFiles.FINISHED.value)):
                self.mc.fput_object(self.params.bucket_name, SyncFiles.FINISHED.value, os.path.join(self.params.checkpoint_dir, SyncFiles.FINISHED.value))

            if self.params.expt_dir and os.path.exists(os.path.join(self.params.expt_dir, 'videos')):
                for filename in os.listdir(os.path.join(self.params.expt_dir, 'videos')):
                        self.mc.fput_object(self.params.bucket_name, filename, os.path.join(self.params.expt_dir, 'videos', filename))

            if self.params.expt_dir and os.path.exists(os.path.join(self.params.expt_dir, 'gifs')):
                for filename in os.listdir(os.path.join(self.params.expt_dir, 'gifs')):
                        self.mc.fput_object(self.params.bucket_name, filename, os.path.join(self.params.expt_dir, 'gifs', filename))

        except ResponseError as e:
            print("Got exception: %s\n while saving to S3", e)

    def load_from_store(self):
        """
        load_from_store() downloads a new checkpoint from the S3 data store when it is not available locally. It is used
        by the rollout workers when using Coach in distributed mode.
        """
        try:
            state_file = CheckpointStateFile(os.path.abspath(self.params.checkpoint_dir))

            # wait until lock is removed
            while True:
                objects = self.mc.list_objects_v2(self.params.bucket_name, SyncFiles.LOCKFILE.value)

                if next(objects, None) is None:
                    try:
                        # fetch checkpoint state file from S3
                        self.mc.fget_object(self.params.bucket_name, state_file.filename, state_file.path)
                    except Exception as e:
                        continue
                    break
                time.sleep(10)

            self.check_finished_from_store()

            # Check if there's a ready file
            objects = self.mc.list_objects_v2(self.params.bucket_name, SyncFiles.TRAINER_READY.value)

            if next(objects, None) is not None:
                try:
                    self.mc.fget_object(
                        self.params.bucket_name, SyncFiles.TRAINER_READY.value,
                        os.path.abspath(os.path.join(self.params.checkpoint_dir, SyncFiles.TRAINER_READY.value))
                    )
                except Exception as e:
                    pass

            checkpoint_state = state_file.read()
            if checkpoint_state is not None:
                objects = self.mc.list_objects_v2(self.params.bucket_name, prefix=checkpoint_state.name, recursive=True)
                for obj in objects:
                    filename = os.path.abspath(os.path.join(self.params.checkpoint_dir, obj.object_name))
                    if not os.path.exists(filename):
                        self.mc.fget_object(obj.bucket_name, obj.object_name, filename)

        except ResponseError as e:
            print("Got exception: %s\n while loading from S3", e)
<<<<<<< HEAD
    
    def save_finished_to_store(self):
        """
        save_finished_to_store() uploads the finished file, which signifies a reached success rate.
        """

        if os.path.exists(os.path.join(self.params.checkpoint_dir, SyncFiles.FINISHED.value)):
            try:
                self.mc.fput_object(
                    self.params.bucket_name, SyncFiles.FINISHED.value,
                    os.path.abspath(os.path.join(self.params.checkpoint_dir, SyncFiles.FINISHED.value))
                )
            except ResponseError as e:
                print("Got exception: %s\n while saving finished file to S3", e)

    def check_finished_from_store(self):
        """
        check_finished_from_store() downloads the finished file, which signifies a reached success rate, if it exists.
        """
        objects = self.mc.list_objects_v2(self.params.bucket_name, SyncFiles.FINISHED.value)

        if next(objects, None) is not None:
            try:
                self.mc.fget_object(
                    self.params.bucket_name, SyncFiles.FINISHED.value,
                    os.path.abspath(os.path.join(self.params.checkpoint_dir, SyncFiles.FINISHED.value))
                )
            except Exception as e:
                pass
=======

    def setup_checkpoint_dir(self, crd=None):
        if crd:
            self._save_to_store(crd)
>>>>>>> 33dc29ee
<|MERGE_RESOLUTION|>--- conflicted
+++ resolved
@@ -184,7 +184,6 @@
 
         except ResponseError as e:
             print("Got exception: %s\n while loading from S3", e)
-<<<<<<< HEAD
     
     def save_finished_to_store(self):
         """
@@ -214,9 +213,7 @@
                 )
             except Exception as e:
                 pass
-=======
 
     def setup_checkpoint_dir(self, crd=None):
         if crd:
-            self._save_to_store(crd)
->>>>>>> 33dc29ee
+            self._save_to_store(crd)