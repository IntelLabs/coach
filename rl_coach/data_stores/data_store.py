#
# Copyright (c) 2017 Intel Corporation
#
# Licensed under the Apache License, Version 2.0 (the "License");
# you may not use this file except in compliance with the License.
# You may obtain a copy of the License at
#
#      http://www.apache.org/licenses/LICENSE-2.0
#
# Unless required by applicable law or agreed to in writing, software
# distributed under the License is distributed on an "AS IS" BASIS,
# WITHOUT WARRANTIES OR CONDITIONS OF ANY KIND, either express or implied.
# See the License for the specific language governing permissions and
# limitations under the License.
#


from enum import Enum


class DataStoreParameters(object):
    def __init__(self, store_type, orchestrator_type, orchestrator_params):
        self.store_type = store_type
        self.orchestrator_type = orchestrator_type
        self.orchestrator_params = orchestrator_params


class DataStore(object):
    def __init__(self, params: DataStoreParameters):
        pass

    def deploy(self) -> bool:
        pass

    def get_info(self):
        pass

    def undeploy(self) -> bool:
        pass

    def save_to_store(self):
        pass

    def load_from_store(self):
        pass

<<<<<<< HEAD
    def save_finished_to_store(self):
        pass

    def check_finished_from_store(self):
=======
    def setup_checkpoint_dir(self, crd=None):
>>>>>>> 33dc29ee
        pass


class SyncFiles(Enum):
    FINISHED = ".finished"
    LOCKFILE = ".lock"
    TRAINER_READY = ".ready"<|MERGE_RESOLUTION|>--- conflicted
+++ resolved
@@ -44,14 +44,13 @@
     def load_from_store(self):
         pass
 
-<<<<<<< HEAD
     def save_finished_to_store(self):
         pass
 
     def check_finished_from_store(self):
-=======
+        pass
+
     def setup_checkpoint_dir(self, crd=None):
->>>>>>> 33dc29ee
         pass
 
 
