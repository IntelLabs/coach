--- conflicted
+++ resolved
@@ -12,13 +12,10 @@
 from .rainbow_q_head import RainbowQHead
 from .v_head import VHead
 from .acer_policy_head import ACERPolicyHead
-<<<<<<< HEAD
 from .sac_head import SACPolicyHead
 from .sac_q_head import SACQHead
-=======
 from .classification_head import ClassificationHead
 from .cil_head import RegressionHead
->>>>>>> 4741b0b9
 
 __all__ = [
     'CategoricalQHead',
@@ -35,11 +32,8 @@
     'RainbowQHead',
     'VHead',
     'ACERPolicyHead',
-<<<<<<< HEAD
     'SACPolicyHead',
-    'SACQHead'
-=======
-    'ClassificationHead'
+    'SACQHead',
+    'ClassificationHead',
     'RegressionHead'
->>>>>>> 4741b0b9
 ]