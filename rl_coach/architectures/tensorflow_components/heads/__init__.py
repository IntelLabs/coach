from .q_head import QHead
from .categorical_q_head import CategoricalQHead
from .ddpg_actor_head import DDPGActor
from .dnd_q_head import DNDQHead
from .dueling_q_head import DuelingQHead
from .measurements_prediction_head import MeasurementsPredictionHead
from .naf_head import NAFHead
from .policy_head import PolicyHead
from .ppo_head import PPOHead
from .ppo_v_head import PPOVHead
from .quantile_regression_q_head import QuantileRegressionQHead
from .rainbow_q_head import RainbowQHead
from .v_head import VHead
from .acer_policy_head import ACERPolicyHead
<<<<<<< HEAD
from .classification_head import ClassificationHead
=======
from .cil_head import RegressionHead
>>>>>>> bdb9b224

__all__ = [
    'CategoricalQHead',
    'DDPGActor',
    'DNDQHead',
    'DuelingQHead',
    'MeasurementsPredictionHead',
    'NAFHead',
    'PolicyHead',
    'PPOHead',
    'PPOVHead',
    'QHead',
    'QuantileRegressionQHead',
    'RainbowQHead',
    'VHead',
    'ACERPolicyHead',
<<<<<<< HEAD
    'ClassificationHead'
=======
    'RegressionHead'
>>>>>>> bdb9b224
]<|MERGE_RESOLUTION|>--- conflicted
+++ resolved
@@ -12,11 +12,8 @@
 from .rainbow_q_head import RainbowQHead
 from .v_head import VHead
 from .acer_policy_head import ACERPolicyHead
-<<<<<<< HEAD
 from .classification_head import ClassificationHead
-=======
 from .cil_head import RegressionHead
->>>>>>> bdb9b224
 
 __all__ = [
     'CategoricalQHead',
@@ -33,9 +30,6 @@
     'RainbowQHead',
     'VHead',
     'ACERPolicyHead',
-<<<<<<< HEAD
     'ClassificationHead'
-=======
     'RegressionHead'
->>>>>>> bdb9b224
 ]