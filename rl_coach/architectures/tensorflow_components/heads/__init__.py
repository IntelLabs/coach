from .q_head import QHead
from .categorical_q_head import CategoricalQHead
from .ddpg_actor_head import DDPGActor
from .dnd_q_head import DNDQHead
from .dueling_q_head import DuelingQHead
from .measurements_prediction_head import MeasurementsPredictionHead
from .naf_head import NAFHead
from .policy_head import PolicyHead
from .ppo_head import PPOHead
from .ppo_v_head import PPOVHead
from .quantile_regression_q_head import QuantileRegressionQHead
from .rainbow_q_head import RainbowQHead
from .v_head import VHead
from .acer_policy_head import ACERPolicyHead
from .sac_head import SACPolicyHead
from .sac_q_head import SACQHead
from .classification_head import ClassificationHead
from .cil_head import RegressionHead
<<<<<<< HEAD
from .td3_v_head import TD3VHead
=======
from .ddpg_v_head import DDPGVHead
>>>>>>> a1bb8eef

__all__ = [
    'CategoricalQHead',
    'DDPGActor',
    'DNDQHead',
    'DuelingQHead',
    'MeasurementsPredictionHead',
    'NAFHead',
    'PolicyHead',
    'PPOHead',
    'PPOVHead',
    'QHead',
    'QuantileRegressionQHead',
    'RainbowQHead',
    'VHead',
    'ACERPolicyHead',
    'SACPolicyHead',
    'SACQHead',
    'ClassificationHead',
    'RegressionHead',
<<<<<<< HEAD
    'TD3VHead'
=======
    'DDPGVHead'
>>>>>>> a1bb8eef
]<|MERGE_RESOLUTION|>--- conflicted
+++ resolved
@@ -16,11 +16,8 @@
 from .sac_q_head import SACQHead
 from .classification_head import ClassificationHead
 from .cil_head import RegressionHead
-<<<<<<< HEAD
 from .td3_v_head import TD3VHead
-=======
 from .ddpg_v_head import DDPGVHead
->>>>>>> a1bb8eef
 
 __all__ = [
     'CategoricalQHead',
@@ -41,9 +38,6 @@
     'SACQHead',
     'ClassificationHead',
     'RegressionHead',
-<<<<<<< HEAD
     'TD3VHead'
-=======
     'DDPGVHead'
->>>>>>> a1bb8eef
 ]