#
# Copyright (c) 2017 Intel Corporation
#
# Licensed under the Apache License, Version 2.0 (the "License");
# you may not use this file except in compliance with the License.
# You may obtain a copy of the License at
#
#      http://www.apache.org/licenses/LICENSE-2.0
#
# Unless required by applicable law or agreed to in writing, software
# distributed under the License is distributed on an "AS IS" BASIS,
# WITHOUT WARRANTIES OR CONDITIONS OF ANY KIND, either express or implied.
# See the License for the specific language governing permissions and
# limitations under the License.
#

from typing import List, Union, Tuple
import copy

import numpy as np
import tensorflow as tf

from rl_coach.architectures.tensorflow_components.layers import BatchnormActivationDropout, convert_layer, Dense, \
    Flatten
from rl_coach.base_parameters import EmbedderScheme, NetworkComponentParameters

from rl_coach.core_types import InputEmbedding
from rl_coach.utils import force_list


class InputEmbedder(object):
    """
    An input embedder is the first part of the network, which takes the input from the state and produces a vector
    embedding by passing it through a neural network. The embedder will mostly be input type dependent, and there
    can be multiple embedders in a single network
    """
    def __init__(self, input_size: List[int], activation_function=tf.nn.relu,
                 scheme: EmbedderScheme=None, batchnorm: bool=False, dropout_rate: float=0.0,
                 name: str= "embedder", input_rescaling=1.0, input_offset=0.0, input_clipping=None, dense_layer=Dense,
                 is_training=False, flatten=True):
        self.name = name
        self.input_size = input_size
        self.activation_function = activation_function
        self.batchnorm = batchnorm
        self.dropout_rate = dropout_rate
        self.input = None
        self.output = None
        self.scheme = scheme
        self.return_type = InputEmbedding
        self.layers_params = []
        self.layers = []
        self.input_rescaling = input_rescaling
        self.input_offset = input_offset
        self.input_clipping = input_clipping
        self.dense_layer = dense_layer
        if self.dense_layer is None:
            self.dense_layer = Dense
        self.is_training = is_training
        self.flatten = flatten

        # layers order is conv -> batchnorm -> activation -> dropout
        if isinstance(self.scheme, EmbedderScheme):
            self.layers_params = copy.copy(self.schemes[self.scheme])
            self.layers_params = [convert_layer(l) for l in self.layers_params]
        else:
            # if scheme is specified directly, convert to TF layer if it's not a callable object
            # NOTE: if layer object is callable, it must return a TF tensor when invoked
            self.layers_params = [convert_layer(l) for l in copy.copy(self.scheme)]

        # we allow adding batchnorm, dropout or activation functions after each layer.
        # The motivation is to simplify the transition between a network with batchnorm and a network without
        # batchnorm to a single flag (the same applies to activation function and dropout)
        if self.batchnorm or self.activation_function or self.dropout_rate > 0:
            for layer_idx in reversed(range(len(self.layers_params))):
                self.layers_params.insert(layer_idx+1,
                                          BatchnormActivationDropout(batchnorm=self.batchnorm,
                                                                     activation_function=self.activation_function,
                                                                     dropout_rate=self.dropout_rate))

    def __call__(self, prev_input_placeholder: tf.placeholder=None) -> Tuple[tf.Tensor, tf.Tensor]:
        """
        Wrapper for building the module graph including scoping and loss creation
        :param prev_input_placeholder: the input to the graph
        :return: the input placeholder and the output of the last layer
        """
        with tf.variable_scope(self.get_name()):
            if prev_input_placeholder is None:
                self.input = tf.placeholder("float", shape=[None] + self.input_size, name=self.get_name())
            else:
                self.input = prev_input_placeholder
            self._build_module()

        return self.input, self.output

    def _build_module(self) -> None:
        """
        Builds the graph of the module
        This method is called early on from __call__. It is expected to store the graph
        in self.output.
        :return: None
        """
        # NOTE: for image inputs, we expect the data format to be of type uint8, so to be memory efficient. we chose not
        #  to implement the rescaling as an input filters.observation.observation_filter, as this would have caused the
        #  input to the network to be float, which is 4x more expensive in memory.
        #  thus causing each saved transition in the memory to also be 4x more pricier.

        input_layer = self.input / self.input_rescaling
        input_layer -= self.input_offset
        # clip input using te given range
        if self.input_clipping is not None:
            input_layer = tf.clip_by_value(input_layer, self.input_clipping[0], self.input_clipping[1])

        self.layers.append(input_layer)

        for idx, layer_params in enumerate(self.layers_params):
            self.layers.extend(force_list(
                layer_params(input_layer=self.layers[-1], name='{}_{}'.format(layer_params.__class__.__name__, idx),
                             is_training=self.is_training)
            ))

        if self.flatten:
<<<<<<< HEAD
            self.output = tf.contrib.layers.flatten(self.layers[-1])
=======
            self.output = Flatten()(self.layers[-1])
>>>>>>> 235a2592
        else:
            self.output = self.layers[-1]

    @property
    def input_size(self) -> List[int]:
        return self._input_size

    @input_size.setter
    def input_size(self, value: Union[int, List[int]]):
        if isinstance(value, np.ndarray) or isinstance(value, tuple):
            value = list(value)
        elif isinstance(value, int):
            value = [value]
        if not isinstance(value, list):
            raise ValueError((
                'input_size expected to be a list, found {value} which has type {type}'
            ).format(value=value, type=type(value)))
        self._input_size = value

    @property
    def schemes(self):
        raise NotImplementedError("Inheriting embedder must define schemes matching its allowed default "
                                  "configurations.")

    def get_name(self) -> str:
        """
        Get a formatted name for the module
        :return: the formatted name
        """
        return self.name

    def __str__(self):
        result = ['Input size = {}'.format(self._input_size)]
        if self.input_rescaling != 1.0 or self.input_offset != 0.0:
            result.append('Input Normalization (scale = {}, offset = {})'.format(self.input_rescaling, self.input_offset))
        result.extend([str(l) for l in self.layers_params])
        if not self.layers_params:
            result.append('No layers')

        return '\n'.join(result)<|MERGE_RESOLUTION|>--- conflicted
+++ resolved
@@ -119,11 +119,7 @@
             ))
 
         if self.flatten:
-<<<<<<< HEAD
-            self.output = tf.contrib.layers.flatten(self.layers[-1])
-=======
             self.output = Flatten()(self.layers[-1])
->>>>>>> 235a2592
         else:
             self.output = self.layers[-1]
 
