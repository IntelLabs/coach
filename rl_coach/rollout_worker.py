--- conflicted
+++ resolved
@@ -23,17 +23,13 @@
 - exits
 """
 
-<<<<<<< HEAD
-from rl_coach.base_parameters import DistributedCoachSynchronizationType
-from rl_coach.core_types import RunPhase
-=======
+
+
 import time
 import os
-import math
 
 from rl_coach.base_parameters import TaskParameters, DistributedCoachSynchronizationType
 from rl_coach.checkpoint import CheckpointStateFile, CheckpointStateReader
-from rl_coach.core_types import EnvironmentSteps, RunPhase, EnvironmentEpisodes
 from rl_coach.data_stores.data_store import SyncFiles
 
 
@@ -60,18 +56,6 @@
     ))
 
 
-def wait_for_checkpoint(checkpoint_dir, data_store=None, timeout=10):
-    """
-    block until there is a checkpoint in checkpoint_dir
-    """
-    chkpt_state_file = CheckpointStateFile(checkpoint_dir)
-
-    def wait():
-        return chkpt_state_file.read() is not None
-
-    wait_for(wait, data_store, timeout)
-
-
 def wait_for_trainer_ready(checkpoint_dir, data_store=None, timeout=10):
     """
     Block until trainer is ready
@@ -83,16 +67,11 @@
     wait_for(wait, data_store, timeout)
 
 
-def should_stop(checkpoint_dir):
-    return os.path.exists(os.path.join(checkpoint_dir, SyncFiles.FINISHED.value))
->>>>>>> 34e1c04f
-
-
 def rollout_worker(graph_manager, data_store, num_workers, task_parameters):
     """
     wait for first checkpoint then perform rollouts using the model
     """
-<<<<<<< HEAD
+    wait_for_trainer_ready(checkpoint_dir, data_store)
     if (
         graph_manager.agent_params.algorithm.distributed_coach_synchronization_type
         == DistributedCoachSynchronizationType.SYNC
@@ -102,37 +81,19 @@
         timeout = None
 
     # this could probably be moved up into coach.py
-=======
-    checkpoint_dir = task_parameters.checkpoint_restore_path
-    wait_for_checkpoint(checkpoint_dir, data_store)
-    wait_for_trainer_ready(checkpoint_dir, data_store)
-
->>>>>>> 34e1c04f
     graph_manager.create_graph(task_parameters)
 
-<<<<<<< HEAD
     data_store.load_policy(graph_manager, require_new_policy=False, timeout=60)
-=======
-        chkpt_state_reader = CheckpointStateReader(checkpoint_dir, checkpoint_state_optional=False)
-        last_checkpoint = chkpt_state_reader.get_latest().num
->>>>>>> 34e1c04f
 
     with graph_manager.phase_context(RunPhase.TRAIN):
         # this worker should play a fraction of the total playing steps per rollout
-<<<<<<< HEAD
+
         act_steps = (
             graph_manager.agent_params.algorithm.num_consecutive_playing_steps
             / num_workers
         )
         for i in range(graph_manager.improve_steps / act_steps):
             if data_store.end_of_policies():
-=======
-        act_steps = graph_manager.agent_params.algorithm.num_consecutive_playing_steps / num_workers
-        training_steps = (graph_manager.improve_steps / act_steps.num_steps).num_steps
-        for i in range(training_steps):
-
-            if should_stop(checkpoint_dir):
->>>>>>> 34e1c04f
                 break
 
             graph_manager.act(
