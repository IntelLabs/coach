--- conflicted
+++ resolved
@@ -100,16 +100,10 @@
 
         # this worker should play a fraction of the total playing steps per rollout
         act_steps = graph_manager.agent_params.algorithm.num_consecutive_playing_steps / num_workers
-<<<<<<< HEAD
-
-        for i in range(graph_manager.improve_steps / act_steps):
-            if should_stop(task_parameters.checkpoint_save_dir):
-=======
         training_steps = (graph_manager.improve_steps / act_steps.num_steps).num_steps
         for i in range(training_steps):
 
             if should_stop(checkpoint_dir):
->>>>>>> 33dc29ee
                 break
 
             graph_manager.act(act_steps, wait_for_full_episodes=graph_manager.agent_params.algorithm.act_for_full_episodes)
