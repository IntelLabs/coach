# Copyright (c) 2017 Intel Corporation
#
# Licensed under the Apache License, Version 2.0 (the "License");
# you may not use this file except in compliance with the License.
# You may obtain a copy of the License at
#
#      http://www.apache.org/licenses/LICENSE-2.0
#
# Unless required by applicable law or agreed to in writing, software
# distributed under the License is distributed on an "AS IS" BASIS,
# WITHOUT WARRANTIES OR CONDITIONS OF ANY KIND, either express or implied.
# See the License for the specific language governing permissions and
# limitations under the License.
#

import sys
sys.path.append('.')

import copy
from configparser import ConfigParser, Error
from rl_coach.core_types import EnvironmentSteps
import os
from rl_coach import logger
import traceback
from rl_coach.logger import screen, failed_imports
import argparse
import atexit
import time
import sys
import json
from rl_coach.base_parameters import Frameworks, VisualizationParameters, TaskParameters, DistributedTaskParameters, \
    RunType, DistributedCoachSynchronizationType
from multiprocessing import Process
from multiprocessing.managers import BaseManager
import subprocess
from glob import glob

from rl_coach.graph_managers.graph_manager import HumanPlayScheduleParameters, GraphManager
from rl_coach.utils import list_all_presets, short_dynamic_import, get_open_port, SharedMemoryScratchPad, get_base_dir
from rl_coach.graph_managers.basic_rl_graph_manager import BasicRLGraphManager
from rl_coach.environments.environment import SingleLevelSelection
from rl_coach.memories.backend.redis import RedisPubSubMemoryBackendParameters
from rl_coach.memories.backend.memory_impl import construct_memory_params
from rl_coach.data_stores.data_store import DataStoreParameters
from rl_coach.data_stores.s3_data_store import S3DataStoreParameters
from rl_coach.data_stores.nfs_data_store import NFSDataStoreParameters
from rl_coach.data_stores.data_store_impl import get_data_store, construct_data_store_params
from rl_coach.training_worker import training_worker
from rl_coach.rollout_worker import rollout_worker


if len(set(failed_imports)) > 0:
    screen.warning("Warning: failed to import the following packages - {}".format(', '.join(set(failed_imports))))


def add_items_to_dict(target_dict, source_dict):
    updated_task_parameters = copy.copy(source_dict)
    updated_task_parameters.update(target_dict)
    return updated_task_parameters


def open_dashboard(experiment_path):
    """
    open X11 based dashboard in a new process (nonblocking)
    """
    dashboard_path = 'python {}/dashboard.py'.format(get_base_dir())
    cmd = "{} --experiment_dir {}".format(dashboard_path, experiment_path)
    screen.log_title("Opening dashboard - experiment path: {}".format(experiment_path))
    # subprocess.Popen(cmd, stdout=subprocess.DEVNULL, stderr=subprocess.DEVNULL, shell=True, executable="/bin/bash")
    subprocess.Popen(cmd, shell=True, executable="/bin/bash")


def start_graph(graph_manager: 'GraphManager', task_parameters: 'TaskParameters'):
    """
    Runs the graph_manager using the configured task_parameters.
    This stand-alone method is a convenience for multiprocessing.
    """
    graph_manager.create_graph(task_parameters)

    # let the adventure begin
    if task_parameters.evaluate_only is not None:
        steps_to_evaluate = task_parameters.evaluate_only if task_parameters.evaluate_only > 0 \
            else sys.maxsize
        graph_manager.evaluate(EnvironmentSteps(steps_to_evaluate))
    else:
        graph_manager.improve()
    graph_manager.close()


def handle_distributed_coach_tasks(graph_manager, args, task_parameters):
    ckpt_inside_container = "/checkpoint"

    memory_backend_params = None
    if args.memory_backend_params:
        memory_backend_params = json.loads(args.memory_backend_params)
        memory_backend_params['run_type'] = str(args.distributed_coach_run_type)
        graph_manager.agent_params.memory.register_var('memory_backend_params', construct_memory_params(memory_backend_params))

    data_store_params = None
    if args.data_store_params:
        data_store_params = construct_data_store_params(json.loads(args.data_store_params))
        data_store_params.expt_dir = args.experiment_path
        data_store_params.checkpoint_dir = ckpt_inside_container
        graph_manager.data_store_params = data_store_params

    data_store = None
    if args.data_store_params:
        data_store = get_data_store(data_store_params)

    if args.distributed_coach_run_type == RunType.TRAINER:
        task_parameters.checkpoint_save_dir = ckpt_inside_container
        training_worker(
            graph_manager=graph_manager,
            task_parameters=task_parameters,
<<<<<<< HEAD
            data_store=data_store
=======
            is_multi_node_test=args.is_multi_node_test
>>>>>>> b3db9ce7
        )

    if args.distributed_coach_run_type == RunType.ROLLOUT_WORKER:
        task_parameters.checkpoint_restore_path = ckpt_inside_container

        rollout_worker(
            graph_manager=graph_manager,
            data_store=data_store,
            num_workers=args.num_workers,
            task_parameters=task_parameters
        )


def handle_distributed_coach_orchestrator(args):
    from rl_coach.orchestrators.kubernetes_orchestrator import KubernetesParameters, Kubernetes, \
        RunTypeParameters

    ckpt_inside_container = "/checkpoint"
    arg_list = sys.argv[1:]
    try:
        i = arg_list.index('--distributed_coach_run_type')
        arg_list.pop(i)
        arg_list.pop(i)
    except ValueError:
        pass

    trainer_command = ['python3', 'rl_coach/coach.py', '--distributed_coach_run_type', str(RunType.TRAINER)] + arg_list
    rollout_command = ['python3', 'rl_coach/coach.py', '--distributed_coach_run_type', str(RunType.ROLLOUT_WORKER)] + arg_list

    if '--experiment_name' not in rollout_command:
        rollout_command = rollout_command + ['--experiment_name', args.experiment_name]

    if '--experiment_name' not in trainer_command:
        trainer_command = trainer_command + ['--experiment_name', args.experiment_name]

    memory_backend_params = None
    if args.memory_backend == "redispubsub":
        memory_backend_params = RedisPubSubMemoryBackendParameters()

    ds_params_instance = None
    if args.data_store == "s3":
        ds_params = DataStoreParameters("s3", "", "")
        ds_params_instance = S3DataStoreParameters(ds_params=ds_params, end_point=args.s3_end_point, bucket_name=args.s3_bucket_name,
                                                   creds_file=args.s3_creds_file, checkpoint_dir=ckpt_inside_container, expt_dir=args.experiment_path)
    elif args.data_store == "nfs":
        ds_params = DataStoreParameters("nfs", "kubernetes", "")
        ds_params_instance = NFSDataStoreParameters(ds_params)

    worker_run_type_params = RunTypeParameters(args.image, rollout_command, run_type=str(RunType.ROLLOUT_WORKER), num_replicas=args.num_workers)
    trainer_run_type_params = RunTypeParameters(args.image, trainer_command, run_type=str(RunType.TRAINER))

    orchestration_params = KubernetesParameters([worker_run_type_params, trainer_run_type_params],
                                                kubeconfig='~/.kube/config',
                                                memory_backend_parameters=memory_backend_params,
                                                data_store_params=ds_params_instance)
    orchestrator = Kubernetes(orchestration_params)
    if not orchestrator.setup(args.checkpoint_restore_dir):
        print("Could not setup.")
        return 1

    if orchestrator.deploy_trainer():
        print("Successfully deployed trainer.")
    else:
        print("Could not deploy trainer.")
        return 1

    if orchestrator.deploy_worker():
        print("Successfully deployed rollout worker(s).")
    else:
        print("Could not deploy rollout worker(s).")
        return 1

    if args.dump_worker_logs:
        screen.log_title("Dumping rollout worker logs in: {}".format(args.experiment_path))
        orchestrator.worker_logs(path=args.experiment_path)

    exit_code = 1
    try:
        exit_code = orchestrator.trainer_logs()
    except KeyboardInterrupt:
        pass

    orchestrator.undeploy()
    return exit_code


class CoachLauncher(object):
    """
    This class is responsible for gathering all user-specified configuration options, parsing them,
    instantiating a GraphManager and then starting that GraphManager with either improve() or evaluate().
    This class is also responsible for launching multiple processes.
    It is structured so that it can be sub-classed to provide alternate mechanisms to configure and launch
    Coach jobs.

    The key entry-point for this class is the .launch() method which is expected to be called from __main__
    and handle absolutely everything for a job.
    """

    def launch(self):
        """
        Main entry point for the class, and the standard way to run coach from the command line.
        Parses command-line arguments through argparse, instantiates a GraphManager and then runs it.
        """
        parser = self.get_argument_parser()
        args = self.get_config_args(parser)
        graph_manager = self.get_graph_manager_from_args(args)
        self.run_graph_manager(graph_manager, args)

    def get_graph_manager_from_args(self, args: argparse.Namespace) -> 'GraphManager':
        """
        Return the graph manager according to the command line arguments given by the user.
        :param args: the arguments given by the user
        :return: the graph manager, not bound to task_parameters yet.
        """
        graph_manager = None

        # if a preset was given we will load the graph manager for the preset
        if args.preset is not None:
            graph_manager = short_dynamic_import(args.preset, ignore_module_case=True)

        # for human play we need to create a custom graph manager
        if args.play:
            from rl_coach.agents.human_agent import HumanAgentParameters

            env_params = short_dynamic_import(args.environment_type, ignore_module_case=True)()
            env_params.human_control = True
            schedule_params = HumanPlayScheduleParameters()
            graph_manager = BasicRLGraphManager(HumanAgentParameters(), env_params, schedule_params, VisualizationParameters())

        # Set framework
        # Note: Some graph managers (e.g. HAC preset) create multiple agents and the attribute is called agents_params
        if hasattr(graph_manager, 'agent_params'):
            for network_parameters in graph_manager.agent_params.network_wrappers.values():
                network_parameters.framework = args.framework
        elif hasattr(graph_manager, 'agents_params'):
            for ap in graph_manager.agents_params:
                for network_parameters in ap.network_wrappers.values():
                    network_parameters.framework = args.framework

        if args.level:
            if isinstance(graph_manager.env_params.level, SingleLevelSelection):
                graph_manager.env_params.level.select(args.level)
            else:
                graph_manager.env_params.level = args.level

        # set the seed for the environment
        if args.seed is not None and graph_manager.env_params is not None:
            graph_manager.env_params.seed = args.seed

        # visualization
        graph_manager.visualization_parameters.dump_gifs = graph_manager.visualization_parameters.dump_gifs or args.dump_gifs
        graph_manager.visualization_parameters.dump_mp4 = graph_manager.visualization_parameters.dump_mp4 or args.dump_mp4
        graph_manager.visualization_parameters.render = args.render
        graph_manager.visualization_parameters.tensorboard = args.tensorboard
        graph_manager.visualization_parameters.print_networks_summary = args.print_networks_summary

        # update the custom parameters
        if args.custom_parameter is not None:
            unstripped_key_value_pairs = [pair.split('=') for pair in args.custom_parameter.split(';')]
            stripped_key_value_pairs = [tuple([pair[0].strip(), pair[1].strip()]) for pair in
                                        unstripped_key_value_pairs if len(pair) == 2]

            # load custom parameters into run_dict
            for key, value in stripped_key_value_pairs:
                exec("graph_manager.{}={}".format(key, value))

        return graph_manager

    def display_all_presets_and_exit(self):
        # list available presets
        screen.log_title("Available Presets:")
        for preset in sorted(list_all_presets()):
            print(preset)
        sys.exit(0)

    def expand_preset(self, preset):
        """
        Replace a short preset name with the full python path, and verify that it can be imported.
        """
        if preset.lower() in [p.lower() for p in list_all_presets()]:
            preset = "{}.py:graph_manager".format(os.path.join(get_base_dir(), 'presets', preset))
        else:
            preset = "{}".format(preset)
            # if a graph manager variable was not specified, try the default of :graph_manager
            if len(preset.split(":")) == 1:
                preset += ":graph_manager"

        # verify that the preset exists
        preset_path = preset.split(":")[0]
        if not os.path.exists(preset_path):
            screen.error("The given preset ({}) cannot be found.".format(preset))

        # verify that the preset can be instantiated
        try:
            short_dynamic_import(preset, ignore_module_case=True)
        except TypeError as e:
            traceback.print_exc()
            screen.error('Internal Error: ' + str(e) + "\n\nThe given preset ({}) cannot be instantiated."
                         .format(preset))

        return preset

    def get_config_args(self, parser: argparse.ArgumentParser) -> argparse.Namespace:
        """
        Returns a Namespace object with all the user-specified configuration options needed to launch.
        This implementation uses argparse to take arguments from the CLI, but this can be over-ridden by
        another method that gets its configuration from elsewhere.  An equivalent method however must
        return an identically structured Namespace object, which conforms to the structure defined by
        get_argument_parser.

        This method parses the arguments that the user entered, does some basic validation, and
        modification of user-specified values in short form to be more explicit.

        :param parser: a parser object which implicitly defines the format of the Namespace that
                       is expected to be returned.
        :return: the parsed arguments as a Namespace
        """
        args = parser.parse_args()

        if args.nocolor:
            screen.set_use_colors(False)

        # if no arg is given
        if len(sys.argv) == 1:
            parser.print_help()
            sys.exit(1)

        # list available presets
        if args.list:
            self.display_all_presets_and_exit()

        # Read args from config file for distributed Coach.
        if args.distributed_coach and args.distributed_coach_run_type == RunType.ORCHESTRATOR:
            coach_config = ConfigParser({
                'image': '',
                'memory_backend': 'redispubsub',
                'data_store': 's3',
                's3_end_point': 's3.amazonaws.com',
                's3_bucket_name': '',
                's3_creds_file': ''
            })
            try:
                coach_config.read(args.distributed_coach_config_path)
                args.image = coach_config.get('coach', 'image')
                args.memory_backend = coach_config.get('coach', 'memory_backend')
                args.data_store = coach_config.get('coach', 'data_store')
                if args.data_store == 's3':
                    args.s3_end_point = coach_config.get('coach', 's3_end_point')
                    args.s3_bucket_name = coach_config.get('coach', 's3_bucket_name')
                    args.s3_creds_file = coach_config.get('coach', 's3_creds_file')
            except Error as e:
                screen.error("Error when reading distributed Coach config file: {}".format(e))

            if args.image == '':
                screen.error("Image cannot be empty.")

            data_store_choices = ['s3', 'nfs']
            if args.data_store not in data_store_choices:
                screen.warning("{} data store is unsupported.".format(args.data_store))
                screen.error("Supported data stores are {}.".format(data_store_choices))

            memory_backend_choices = ['redispubsub']
            if args.memory_backend not in memory_backend_choices:
                screen.warning("{} memory backend is not supported.".format(args.memory_backend))
                screen.error("Supported memory backends are {}.".format(memory_backend_choices))

            if args.data_store == 's3':
                if args.s3_bucket_name == '':
                    screen.error("S3 bucket name cannot be empty.")
                if args.s3_creds_file == '':
                    args.s3_creds_file = None

        if args.play and args.distributed_coach:
            screen.error("Playing is not supported in distributed Coach.")

        # replace a short preset name with the full path
        if args.preset is not None:
            args.preset = self.expand_preset(args.preset)

        # validate the checkpoints args
        if args.checkpoint_restore_dir is not None and not os.path.exists(args.checkpoint_restore_dir):
            # If distributed trainer, the checkpoint dir is not yet available so skipping the check in that case.
            if not (args.distributed_coach and args.distributed_coach_run_type in [RunType.TRAINER, RunType.ROLLOUT_WORKER]):
                screen.error("The requested checkpoint folder to load from does not exist.")

        # validate the checkpoints args
        if args.checkpoint_restore_file is not None and not glob(args.checkpoint_restore_file + '*'):
            screen.error("The requested checkpoint file to load from does not exist.")

        # no preset was given. check if the user requested to play some environment on its own
        if args.preset is None and args.play and not args.environment_type:
            screen.error('When no preset is given for Coach to run, and the user requests human control over '
                         'the environment, the user is expected to input the desired environment_type and level.'
                         '\nAt least one of these parameters was not given.')
        elif args.preset and args.play:
            screen.error("Both the --preset and the --play flags were set. These flags can not be used together. "
                         "For human control, please use the --play flag together with the environment type flag (-et)")
        elif args.preset is None and not args.play:
            screen.error("Please choose a preset using the -p flag or use the --play flag together with choosing an "
                         "environment type (-et) in order to play the game.")

        # get experiment name and path
        args.experiment_name = logger.get_experiment_name(args.experiment_name)
        args.experiment_path = logger.get_experiment_path(args.experiment_name)

        if args.play and args.num_workers > 1:
            screen.warning("Playing the game as a human is only available with a single worker. "
                           "The number of workers will be reduced to 1")
            args.num_workers = 1

        args.framework = Frameworks[args.framework.lower()]

        # checkpoints
        args.checkpoint_save_dir = os.path.join(args.experiment_path, 'checkpoint') if args.checkpoint_save_secs is not None else None

        if args.export_onnx_graph and not args.checkpoint_save_secs:
            screen.warning("Exporting ONNX graphs requires setting the --checkpoint_save_secs flag. "
                           "The --export_onnx_graph will have no effect.")

        return args

    def get_argument_parser(self) -> argparse.ArgumentParser:
        """
        This returns an ArgumentParser object which defines the set of options that customers are expected to supply in order
        to launch a coach job.
        """
        parser = argparse.ArgumentParser()
        parser.add_argument('-p', '--preset',
                            help="(string) Name of a preset to run (class name from the 'presets' directory.)",
                            default=None,
                            type=str)
        parser.add_argument('-l', '--list',
                            help="(flag) List all available presets",
                            action='store_true')
        parser.add_argument('-e', '--experiment_name',
                            help="(string) Experiment name to be used to store the results.",
                            default='',
                            type=str)
        parser.add_argument('-r', '--render',
                            help="(flag) Render environment",
                            action='store_true')
        parser.add_argument('-f', '--framework',
                            help="(string) Neural network framework. Available values: tensorflow, mxnet",
                            default='tensorflow',
                            type=str)
        parser.add_argument('-n', '--num_workers',
                            help="(int) Number of workers for multi-process based agents, e.g. A3C",
                            default=1,
                            type=int)
        parser.add_argument('-c', '--use_cpu',
                            help="(flag) Use only the cpu for training. If a GPU is not available, this flag will have no "
                                 "effect and the CPU will be used either way.",
                            action='store_true')
        parser.add_argument('-ew', '--evaluation_worker',
                            help="(flag) If multiple workers are used, add an evaluation worker as well which will "
                                 "evaluate asynchronously and independently during the training. NOTE: this worker will "
                                 "ignore the evaluation settings in the preset's ScheduleParams.",
                            action='store_true')
        parser.add_argument('--play',
                            help="(flag) Play as a human by controlling the game with the keyboard. "
                                 "This option will save a replay buffer with the game play.",
                            action='store_true')
        parser.add_argument('--evaluate',
                            help="(int) Run evaluation only, for at least the given number of steps (note that complete "
                                "episodes are evaluated). This is a convenient way to disable training in order "
                                "to evaluate an existing checkpoint. If value is 0, or no value is provided, "
                                "evaluation will run for an infinite number of steps.",
                            nargs='?',
                            const=0,
                            type=int)
        parser.add_argument('-v', '--verbosity',
                            help="(flag) Sets the verbosity level of Coach print outs. Can be either low or high.",
                            default="low",
                            type=str)
        parser.add_argument('-tfv', '--tf_verbosity',
                            help="(flag) TensorFlow verbosity level",
                            default=3,
                            type=int)
        parser.add_argument('--nocolor',
                            help="(flag) Turn off color-codes in screen logging.  Ascii text only",
                            action='store_true')
        parser.add_argument('-s', '--checkpoint_save_secs',
                            help="(int) Time in seconds between saving checkpoints of the model.",
                            default=None,
                            type=int)
        parser.add_argument('-crd', '--checkpoint_restore_dir',
                            help='(string) Path to a folder containing a checkpoint to restore the model from.',
                            type=str)
        parser.add_argument('-crf', '--checkpoint_restore_file',
                            help='(string) Path to a checkpoint file to restore the model from.',
                            type=str)
        parser.add_argument('-dg', '--dump_gifs',
                            help="(flag) Enable the gif saving functionality.",
                            action='store_true')
        parser.add_argument('-dm', '--dump_mp4',
                            help="(flag) Enable the mp4 saving functionality.",
                            action='store_true')
        parser.add_argument('-et', '--environment_type',
                            help="(string) Choose an environment type class to override on top of the selected preset.",
                            default=None,
                            type=str)
        parser.add_argument('-lvl', '--level',
                            help="(string) Choose the level that will be played in the environment that was selected."
                                 "This value will override the level parameter in the environment class."
                            ,
                            default=None,
                            type=str)
        parser.add_argument('-cp', '--custom_parameter',
                            help="(string) Semicolon separated parameters used to override specific parameters on top of"
                                 " the selected preset (or on top of the command-line assembled one). "
                                 "Whenever a parameter value is a string, it should be inputted as '\\\"string\\\"'. "
                                 "For ex.: "
                                 "\"visualization.render=False; num_training_iterations=500; optimizer='rmsprop'\"",
                            default=None,
                            type=str)
        parser.add_argument('--print_networks_summary',
                            help="(flag) Print network summary to stdout",
                            action='store_true')
        parser.add_argument('-tb', '--tensorboard',
                            help="(flag) When using the TensorFlow backend, enable TensorBoard log dumps. ",
                            action='store_true')
        parser.add_argument('-ns', '--no_summary',
                            help="(flag) Prevent Coach from printing a summary and asking questions at the end of runs",
                            action='store_true')
        parser.add_argument('-d', '--open_dashboard',
                            help="(flag) Open dashboard with the experiment when the run starts",
                            action='store_true')
        parser.add_argument('--seed',
                            help="(int) A seed to use for running the experiment",
                            default=None,
                            type=int)
        parser.add_argument('-onnx', '--export_onnx_graph',
                            help="(flag) Export the ONNX graph to the experiment directory. "
                                 "This will have effect only if the --checkpoint_save_secs flag is used in order to store "
                                 "checkpoints, since the weights checkpoint are needed for the ONNX graph. "
                                 "Keep in mind that this can cause major overhead on the experiment. "
                                 "Exporting ONNX graphs requires manually installing the tf2onnx package "
                                 "(https://github.com/onnx/tensorflow-onnx).",
                            action='store_true')
        parser.add_argument('-dc', '--distributed_coach',
                            help="(flag) Use distributed Coach.",
                            action='store_true')
        parser.add_argument('-dcp', '--distributed_coach_config_path',
                            help="(string) Path to config file when using distributed rollout workers."
                                 "Only distributed Coach parameters should be provided through this config file."
                                 "Rest of the parameters are provided using Coach command line options."
                                 "Used only with --distributed_coach flag."
                                 "Ignored if --distributed_coach flag is not used.",
                            type=str)
        parser.add_argument('--memory_backend_params',
                            help=argparse.SUPPRESS,
                            type=str)
        parser.add_argument('--data_store_params',
                            help=argparse.SUPPRESS,
                            type=str)
        parser.add_argument('--distributed_coach_run_type',
                            help=argparse.SUPPRESS,
                            type=RunType,
                            default=RunType.ORCHESTRATOR,
                            choices=list(RunType))
        parser.add_argument('-asc', '--apply_stop_condition',
                            help="(flag) If set, this will apply a stop condition on the run, defined by reaching a"
                                 "target success rate as set by the environment or a custom success rate as defined "
                                 "in the preset. ",
                            action='store_true')
        parser.add_argument('--dump_worker_logs',
                            help="(flag) Only used in distributed coach. If set, the worker logs are saved in the experiment dir",
                            action='store_true')
        parser.add_argument('--is_multi_node_test',
                            help=argparse.SUPPRESS,
                            action='store_true')

        return parser

    def run_graph_manager(self, graph_manager: 'GraphManager', args: argparse.Namespace):
        if args.distributed_coach and not graph_manager.agent_params.algorithm.distributed_coach_synchronization_type:
            screen.error("{} algorithm is not supported using distributed Coach.".format(graph_manager.agent_params.algorithm))

        if args.distributed_coach and args.checkpoint_save_secs and graph_manager.agent_params.algorithm.distributed_coach_synchronization_type == DistributedCoachSynchronizationType.SYNC:
            screen.warning("The --checkpoint_save_secs or -s argument will be ignored as SYNC distributed coach sync type is used. Checkpoint will be saved every training iteration.")

        if args.distributed_coach and not args.checkpoint_save_secs and graph_manager.agent_params.algorithm.distributed_coach_synchronization_type == DistributedCoachSynchronizationType.ASYNC:
            screen.error("Distributed coach with ASYNC distributed coach sync type requires --checkpoint_save_secs or -s.")

        # Intel optimized TF seems to run significantly faster when limiting to a single OMP thread.
        # This will not affect GPU runs.
        os.environ["OMP_NUM_THREADS"] = "1"

        # turn TF debug prints off
        if args.framework == Frameworks.tensorflow:
            os.environ['TF_CPP_MIN_LOG_LEVEL'] = str(args.tf_verbosity)

        # turn off the summary at the end of the run if necessary
        if not args.no_summary and not args.distributed_coach:
            atexit.register(logger.summarize_experiment)
            screen.change_terminal_title(args.experiment_name)

        if args.checkpoint_restore_dir is not None and args.checkpoint_restore_file is not None:
            raise ValueError("Only one of the checkpoint_restore_dir and checkpoint_restore_file arguments can be used"
                             " simulatenously.")
        checkpoint_restore_path = args.checkpoint_restore_dir if args.checkpoint_restore_dir \
            else args.checkpoint_restore_file

        task_parameters = TaskParameters(
            framework_type=args.framework,
            evaluate_only=args.evaluate,
            experiment_path=args.experiment_path,
            seed=args.seed,
            use_cpu=args.use_cpu,
            checkpoint_save_secs=args.checkpoint_save_secs,
            checkpoint_restore_path=checkpoint_restore_path,
            checkpoint_save_dir=args.checkpoint_save_dir,
            export_onnx_graph=args.export_onnx_graph,
            apply_stop_condition=args.apply_stop_condition
        )

        # open dashboard
        if args.open_dashboard:
            open_dashboard(args.experiment_path)

        if args.distributed_coach and args.distributed_coach_run_type != RunType.ORCHESTRATOR:
            handle_distributed_coach_tasks(graph_manager, args, task_parameters)
            return

        if args.distributed_coach and args.distributed_coach_run_type == RunType.ORCHESTRATOR:
            exit(handle_distributed_coach_orchestrator(args))

        # Single-threaded runs
        if args.num_workers == 1:
            self.start_single_threaded(task_parameters, graph_manager, args)
        else:
            self.start_multi_threaded(graph_manager, args)

    @staticmethod
    def start_single_threaded(task_parameters, graph_manager: 'GraphManager', args: argparse.Namespace):
        # Start the training or evaluation
        start_graph(graph_manager=graph_manager, task_parameters=task_parameters)

    @staticmethod
    def start_multi_threaded(graph_manager: 'GraphManager', args: argparse.Namespace):
        total_tasks = args.num_workers
        if args.evaluation_worker:
            total_tasks += 1

        ps_hosts = "localhost:{}".format(get_open_port())
        worker_hosts = ",".join(["localhost:{}".format(get_open_port()) for i in range(total_tasks)])

        # Shared memory
        class CommManager(BaseManager):
            pass
        CommManager.register('SharedMemoryScratchPad', SharedMemoryScratchPad, exposed=['add', 'get', 'internal_call'])
        comm_manager = CommManager()
        comm_manager.start()
        shared_memory_scratchpad = comm_manager.SharedMemoryScratchPad()

        if args.checkpoint_restore_file:
            raise ValueError("Multi-Process runs only support restoring checkpoints from a directory, "
                             "and not from a file. ")

        def start_distributed_task(job_type, task_index, evaluation_worker=False,
                                   shared_memory_scratchpad=shared_memory_scratchpad):
            task_parameters = DistributedTaskParameters(
                framework_type=args.framework,
                parameters_server_hosts=ps_hosts,
                worker_hosts=worker_hosts,
                job_type=job_type,
                task_index=task_index,
                evaluate_only=0 if evaluation_worker else None, # 0 value for evaluation worker as it should run infinitely
                use_cpu=args.use_cpu,
                num_tasks=total_tasks,  # training tasks + 1 evaluation task
                num_training_tasks=args.num_workers,
                experiment_path=args.experiment_path,
                shared_memory_scratchpad=shared_memory_scratchpad,
                seed=args.seed+task_index if args.seed is not None else None,  # each worker gets a different seed
                checkpoint_save_secs=args.checkpoint_save_secs,
                checkpoint_restore_path=args.checkpoint_restore_dir,  # MonitoredTrainingSession only supports a dir
                checkpoint_save_dir=args.checkpoint_save_dir,
                export_onnx_graph=args.export_onnx_graph,
                apply_stop_condition=args.apply_stop_condition
            )
            # we assume that only the evaluation workers are rendering
            graph_manager.visualization_parameters.render = args.render and evaluation_worker
            p = Process(target=start_graph, args=(graph_manager, task_parameters))
            # p.daemon = True
            p.start()
            return p

        # parameter server
        parameter_server = start_distributed_task("ps", 0)

        # training workers
        # wait a bit before spawning the non chief workers in order to make sure the session is already created
        workers = []
        workers.append(start_distributed_task("worker", 0))
        time.sleep(2)
        for task_index in range(1, args.num_workers):
            workers.append(start_distributed_task("worker", task_index))

        # evaluation worker
        if args.evaluation_worker or args.render:
            evaluation_worker = start_distributed_task("worker", args.num_workers, evaluation_worker=True)

        # wait for all workers
        [w.join() for w in workers]
        if args.evaluation_worker:
            evaluation_worker.terminate()


def main():
    launcher = CoachLauncher()
    launcher.launch()


if __name__ == "__main__":
    main()<|MERGE_RESOLUTION|>--- conflicted
+++ resolved
@@ -112,11 +112,8 @@
         training_worker(
             graph_manager=graph_manager,
             task_parameters=task_parameters,
-<<<<<<< HEAD
-            data_store=data_store
-=======
+            data_store=data_store,
             is_multi_node_test=args.is_multi_node_test
->>>>>>> b3db9ce7
         )
 
     if args.distributed_coach_run_type == RunType.ROLLOUT_WORKER:
