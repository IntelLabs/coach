# Copyright (c) 2017 Intel Corporation
#
# Licensed under the Apache License, Version 2.0 (the "License");
# you may not use this file except in compliance with the License.
# You may obtain a copy of the License at
#
#      http://www.apache.org/licenses/LICENSE-2.0
#
# Unless required by applicable law or agreed to in writing, software
# distributed under the License is distributed on an "AS IS" BASIS,
# WITHOUT WARRANTIES OR CONDITIONS OF ANY KIND, either express or implied.
# See the License for the specific language governing permissions and
# limitations under the License.
#

import sys
sys.path.append('.')

import copy
from configparser import ConfigParser, Error
from rl_coach.core_types import EnvironmentSteps
import os
from rl_coach import logger
import traceback
from rl_coach.logger import screen, failed_imports
import argparse
import atexit
import time
import sys
import json
from rl_coach.base_parameters import Frameworks, VisualizationParameters, TaskParameters, DistributedTaskParameters, \
    RunType, DistributedCoachSynchronizationType
from multiprocessing import Process
from multiprocessing.managers import BaseManager
import subprocess
from glob import glob

from rl_coach.graph_managers.graph_manager import HumanPlayScheduleParameters, GraphManager
from rl_coach.utils import list_all_presets, short_dynamic_import, get_open_port, SharedMemoryScratchPad, get_base_dir
from rl_coach.graph_managers.basic_rl_graph_manager import BasicRLGraphManager
from rl_coach.environments.environment import SingleLevelSelection
from rl_coach.memories.backend.redis import RedisPubSubMemoryBackendParameters
from rl_coach.memories.backend.memory_impl import construct_memory_params
from rl_coach.data_stores.data_store import DataStoreParameters
from rl_coach.data_stores.s3_data_store import S3DataStoreParameters
from rl_coach.data_stores.nfs_data_store import NFSDataStoreParameters
from rl_coach.data_stores.data_store_impl import get_data_store, construct_data_store_params
from rl_coach.training_worker import training_worker
from rl_coach.rollout_worker import rollout_worker, wait_for_checkpoint
from rl_coach.eval_worker import eval_worker


if len(set(failed_imports)) > 0:
    screen.warning("Warning: failed to import the following packages - {}".format(', '.join(set(failed_imports))))


def add_items_to_dict(target_dict, source_dict):
    updated_task_parameters = copy.copy(source_dict)
    updated_task_parameters.update(target_dict)
    return updated_task_parameters


def open_dashboard(experiment_path):
    """
    open X11 based dashboard in a new process (nonblocking)
    """
    dashboard_path = 'python {}/dashboard.py'.format(get_base_dir())
    cmd = "{} --experiment_dir {}".format(dashboard_path, experiment_path)
    screen.log_title("Opening dashboard - experiment path: {}".format(experiment_path))
    # subprocess.Popen(cmd, stdout=subprocess.DEVNULL, stderr=subprocess.DEVNULL, shell=True, executable="/bin/bash")
    subprocess.Popen(cmd, shell=True, executable="/bin/bash")


def start_graph(graph_manager: 'GraphManager', task_parameters: 'TaskParameters'):
    """
    Runs the graph_manager using the configured task_parameters.
    This stand-alone method is a convenience for multiprocessing.
    """
    graph_manager.create_graph(task_parameters)

    # let the adventure begin
    if task_parameters.evaluate_only is not None:
        steps_to_evaluate = task_parameters.evaluate_only if task_parameters.evaluate_only > 0 \
            else sys.maxsize
        graph_manager.evaluate(EnvironmentSteps(steps_to_evaluate))
    else:
        graph_manager.improve()
    graph_manager.close()


def handle_distributed_coach_tasks(graph_manager, args, task_parameters):
    ckpt_inside_container = "/checkpoint"

    memory_backend_params = None
    if args.memory_backend_params:
        memory_backend_params = json.loads(args.memory_backend_params)
        memory_backend_params['run_type'] = str(args.distributed_coach_run_type)
        graph_manager.agent_params.memory.register_var('memory_backend_params', construct_memory_params(memory_backend_params))

    data_store_params = None
    if args.data_store_params:
        data_store_params = construct_data_store_params(json.loads(args.data_store_params))
        data_store_params.expt_dir = args.experiment_path
        data_store_params.checkpoint_dir = ckpt_inside_container
        graph_manager.data_store_params = data_store_params

    data_store = None
    if args.data_store_params:
        data_store = get_data_store(data_store_params)

    if args.distributed_coach_run_type == RunType.TRAINER:
        task_parameters.checkpoint_save_dir = ckpt_inside_container

        data_store = None
        if args.data_store_params:
            data_store = get_data_store(data_store_params)

        training_worker(
            graph_manager=graph_manager,
            task_parameters=task_parameters,
<<<<<<< HEAD
            is_multi_node_test=args.is_multi_node_test,
            data_store=data_store
=======
            data_store=data_store,
            is_multi_node_test=args.is_multi_node_test
>>>>>>> 33dc29ee
        )

    if args.distributed_coach_run_type == RunType.ROLLOUT_WORKER:
        task_parameters.checkpoint_restore_path = ckpt_inside_container
        task_parameters.checkpoint_save_dir = ckpt_inside_container

        rollout_worker(
            graph_manager=graph_manager,
            data_store=data_store,
            num_workers=args.num_workers,
            task_parameters=task_parameters
        )
    if args.distributed_coach_run_type == RunType.EVAL_WORKER:
        task_parameters.checkpoint_restore_dir = ckpt_inside_container
        task_parameters.checkpoint_save_dir = ckpt_inside_container

        data_store = None
        if args.data_store_params:
            data_store = get_data_store(data_store_params)
            
        eval_worker(
            graph_manager=graph_manager,
            data_store=data_store,
            num_workers=args.num_workers,
            task_parameters=task_parameters
        )


def handle_distributed_coach_orchestrator(args):
    from rl_coach.orchestrators.kubernetes_orchestrator import KubernetesParameters, Kubernetes, \
        RunTypeParameters

    ckpt_inside_container = "/checkpoint"
    arg_list = sys.argv[1:]
    try:
        i = arg_list.index('--distributed_coach_run_type')
        arg_list.pop(i)
        arg_list.pop(i)
    except ValueError:
        pass

    trainer_command = ['python3', 'rl_coach/coach.py', '--distributed_coach_run_type', str(RunType.TRAINER)] + arg_list
    rollout_command = ['python3', 'rl_coach/coach.py', '--distributed_coach_run_type', str(RunType.ROLLOUT_WORKER)] + arg_list
    eval_command = ['python3', 'rl_coach/coach.py', '--distributed_coach_run_type', str(RunType.EVAL_WORKER)] + arg_list

    if '--experiment_name' not in rollout_command:
        rollout_command = rollout_command + ['--experiment_name', args.experiment_name]
    if '--experiment_name' not in eval_command:
        eval_command = eval_command + ['--experiment_name', args.experiment_name]
    if '--experiment_name' not in trainer_command:
        trainer_command = trainer_command + ['--experiment_name', args.experiment_name]

    memory_backend_params = None
    if args.memory_backend == "redispubsub":
        memory_backend_params = RedisPubSubMemoryBackendParameters()

    ds_params_instance = None
    if args.data_store == "s3":
        ds_params = DataStoreParameters("s3", "", "")
        ds_params_instance = S3DataStoreParameters(ds_params=ds_params, end_point=args.s3_end_point, bucket_name=args.s3_bucket_name,
                                                   creds_file=args.s3_creds_file, checkpoint_dir=ckpt_inside_container, expt_dir=args.experiment_path)
    elif args.data_store == "nfs":
        ds_params = DataStoreParameters("nfs", "kubernetes", "")
        ds_params_instance = NFSDataStoreParameters(ds_params)

    eval_run_type_params = RunTypeParameters(args.image, eval_command, run_type=str(RunType.EVAL_WORKER))
    worker_run_type_params = RunTypeParameters(args.image, rollout_command, run_type=str(RunType.ROLLOUT_WORKER), num_replicas=args.num_workers)
    trainer_run_type_params = RunTypeParameters(args.image, trainer_command, run_type=str(RunType.TRAINER))

    orchestration_params = KubernetesParameters([eval_run_type_params, worker_run_type_params, trainer_run_type_params],
                                                kubeconfig='~/.kube/config',
                                                memory_backend_parameters=memory_backend_params,
                                                data_store_params=ds_params_instance)
    orchestrator = Kubernetes(orchestration_params)
    if not orchestrator.setup(args.checkpoint_restore_dir):
        print("Could not setup.")
        return 1

    if orchestrator.deploy_trainer():
        print("Successfully deployed trainer.")
    else:
        print("Could not deploy trainer.")
        return 1

    if orchestrator.deploy_worker():
        print("Successfully deployed rollout worker(s).")
    else:
        print("Could not deploy rollout worker(s).")
        return 1

    if orchestrator.deploy_eval():
        print("Successfully deployed eval worker(s).")
    else:
        print("Could not deploy eval worker(s).")
        return

    if args.dump_worker_logs:
        screen.log_title("Dumping rollout worker logs in: {}".format(args.experiment_path))
        orchestrator.worker_logs(path=args.experiment_path)
        orchestrator.eval_logs(path=args.experiment_path)

    exit_code = 1
    try:
        exit_code = orchestrator.trainer_logs()
    except KeyboardInterrupt:
        pass

    orchestrator.undeploy()
    return exit_code


class CoachLauncher(object):
    """
    This class is responsible for gathering all user-specified configuration options, parsing them,
    instantiating a GraphManager and then starting that GraphManager with either improve() or evaluate().
    This class is also responsible for launching multiple processes.
    It is structured so that it can be sub-classed to provide alternate mechanisms to configure and launch
    Coach jobs.

    The key entry-point for this class is the .launch() method which is expected to be called from __main__
    and handle absolutely everything for a job.
    """

    def launch(self):
        """
        Main entry point for the class, and the standard way to run coach from the command line.
        Parses command-line arguments through argparse, instantiates a GraphManager and then runs it.
        """
        parser = self.get_argument_parser()
        args = self.get_config_args(parser)
        graph_manager = self.get_graph_manager_from_args(args)
        self.run_graph_manager(graph_manager, args)

    def get_graph_manager_from_args(self, args: argparse.Namespace) -> 'GraphManager':
        """
        Return the graph manager according to the command line arguments given by the user.
        :param args: the arguments given by the user
        :return: the graph manager, not bound to task_parameters yet.
        """
        graph_manager = None

        # if a preset was given we will load the graph manager for the preset
        if args.preset is not None:
            graph_manager = short_dynamic_import(args.preset, ignore_module_case=True)

        # for human play we need to create a custom graph manager
        if args.play:
            from rl_coach.agents.human_agent import HumanAgentParameters

            env_params = short_dynamic_import(args.environment_type, ignore_module_case=True)()
            env_params.human_control = True
            schedule_params = HumanPlayScheduleParameters()
            graph_manager = BasicRLGraphManager(HumanAgentParameters(), env_params, schedule_params, VisualizationParameters())

        # Set framework
        # Note: Some graph managers (e.g. HAC preset) create multiple agents and the attribute is called agents_params
        if hasattr(graph_manager, 'agent_params'):
            for network_parameters in graph_manager.agent_params.network_wrappers.values():
                network_parameters.framework = args.framework
        elif hasattr(graph_manager, 'agents_params'):
            for ap in graph_manager.agents_params:
                for network_parameters in ap.network_wrappers.values():
                    network_parameters.framework = args.framework

        if args.level:
            if isinstance(graph_manager.env_params.level, SingleLevelSelection):
                graph_manager.env_params.level.select(args.level)
            else:
                graph_manager.env_params.level = args.level

        # set the seed for the environment
        if args.seed is not None and graph_manager.env_params is not None:
            graph_manager.env_params.seed = args.seed

        # visualization
        graph_manager.visualization_parameters.dump_gifs = graph_manager.visualization_parameters.dump_gifs or args.dump_gifs
        graph_manager.visualization_parameters.dump_mp4 = graph_manager.visualization_parameters.dump_mp4 or args.dump_mp4
        graph_manager.visualization_parameters.render = args.render
        graph_manager.visualization_parameters.tensorboard = args.tensorboard
        graph_manager.visualization_parameters.print_networks_summary = args.print_networks_summary

        # update the custom parameters
        if args.custom_parameter is not None:
            unstripped_key_value_pairs = [pair.split('=') for pair in args.custom_parameter.split(';')]
            stripped_key_value_pairs = [tuple([pair[0].strip(), pair[1].strip()]) for pair in
                                        unstripped_key_value_pairs if len(pair) == 2]

            # load custom parameters into run_dict
            for key, value in stripped_key_value_pairs:
                exec("graph_manager.{}={}".format(key, value))

        return graph_manager

    def display_all_presets_and_exit(self):
        # list available presets
        screen.log_title("Available Presets:")
        for preset in sorted(list_all_presets()):
            print(preset)
        sys.exit(0)

    def expand_preset(self, preset):
        """
        Replace a short preset name with the full python path, and verify that it can be imported.
        """
        if preset.lower() in [p.lower() for p in list_all_presets()]:
            preset = "{}.py:graph_manager".format(os.path.join(get_base_dir(), 'presets', preset))
        else:
            preset = "{}".format(preset)
            # if a graph manager variable was not specified, try the default of :graph_manager
            if len(preset.split(":")) == 1:
                preset += ":graph_manager"

        # verify that the preset exists
        preset_path = preset.split(":")[0]
        if not os.path.exists(preset_path):
            screen.error("The given preset ({}) cannot be found.".format(preset))

        # verify that the preset can be instantiated
        try:
            short_dynamic_import(preset, ignore_module_case=True)
        except TypeError as e:
            traceback.print_exc()
            screen.error('Internal Error: ' + str(e) + "\n\nThe given preset ({}) cannot be instantiated."
                         .format(preset))

        return preset

    def get_config_args(self, parser: argparse.ArgumentParser) -> argparse.Namespace:
        """
        Returns a Namespace object with all the user-specified configuration options needed to launch.
        This implementation uses argparse to take arguments from the CLI, but this can be over-ridden by
        another method that gets its configuration from elsewhere.  An equivalent method however must
        return an identically structured Namespace object, which conforms to the structure defined by
        get_argument_parser.

        This method parses the arguments that the user entered, does some basic validation, and
        modification of user-specified values in short form to be more explicit.

        :param parser: a parser object which implicitly defines the format of the Namespace that
                       is expected to be returned.
        :return: the parsed arguments as a Namespace
        """
        args = parser.parse_args()

        if args.nocolor:
            screen.set_use_colors(False)

        # if no arg is given
        if len(sys.argv) == 1:
            parser.print_help()
            sys.exit(1)

        # list available presets
        if args.list:
            self.display_all_presets_and_exit()

        # Read args from config file for distributed Coach.
        if args.distributed_coach and args.distributed_coach_run_type == RunType.ORCHESTRATOR:
            coach_config = ConfigParser({
                'image': '',
                'memory_backend': 'redispubsub',
                'data_store': 's3',
                's3_end_point': 's3.amazonaws.com',
                's3_bucket_name': '',
                's3_creds_file': ''
            })
            try:
                coach_config.read(args.distributed_coach_config_path)
                args.image = coach_config.get('coach', 'image')
                args.memory_backend = coach_config.get('coach', 'memory_backend')
                args.data_store = coach_config.get('coach', 'data_store')
                if args.data_store == 's3':
                    args.s3_end_point = coach_config.get('coach', 's3_end_point')
                    args.s3_bucket_name = coach_config.get('coach', 's3_bucket_name')
                    args.s3_creds_file = coach_config.get('coach', 's3_creds_file')
            except Error as e:
                screen.error("Error when reading distributed Coach config file: {}".format(e))

            if args.image == '':
                screen.error("Image cannot be empty.")

            data_store_choices = ['s3', 'nfs']
            if args.data_store not in data_store_choices:
                screen.warning("{} data store is unsupported.".format(args.data_store))
                screen.error("Supported data stores are {}.".format(data_store_choices))

            memory_backend_choices = ['redispubsub']
            if args.memory_backend not in memory_backend_choices:
                screen.warning("{} memory backend is not supported.".format(args.memory_backend))
                screen.error("Supported memory backends are {}.".format(memory_backend_choices))

            if args.data_store == 's3':
                if args.s3_bucket_name == '':
                    screen.error("S3 bucket name cannot be empty.")
                if args.s3_creds_file == '':
                    args.s3_creds_file = None

        if args.play and args.distributed_coach:
            screen.error("Playing is not supported in distributed Coach.")

        # replace a short preset name with the full path
        if args.preset is not None:
            args.preset = self.expand_preset(args.preset)

        # validate the checkpoints args
        if args.checkpoint_restore_dir is not None and not os.path.exists(args.checkpoint_restore_dir):
            # If distributed trainer, the checkpoint dir is not yet available so skipping the check in that case.
            if not (args.distributed_coach and args.distributed_coach_run_type in [RunType.TRAINER, RunType.ROLLOUT_WORKER]):
                screen.error("The requested checkpoint folder to load from does not exist.")

        # validate the checkpoints args
        if args.checkpoint_restore_file is not None and not glob(args.checkpoint_restore_file + '*'):
            screen.error("The requested checkpoint file to load from does not exist.")

        # no preset was given. check if the user requested to play some environment on its own
        if args.preset is None and args.play and not args.environment_type:
            screen.error('When no preset is given for Coach to run, and the user requests human control over '
                         'the environment, the user is expected to input the desired environment_type and level.'
                         '\nAt least one of these parameters was not given.')
        elif args.preset and args.play:
            screen.error("Both the --preset and the --play flags were set. These flags can not be used together. "
                         "For human control, please use the --play flag together with the environment type flag (-et)")
        elif args.preset is None and not args.play:
            screen.error("Please choose a preset using the -p flag or use the --play flag together with choosing an "
                         "environment type (-et) in order to play the game.")

        # get experiment name and path
        args.experiment_name = logger.get_experiment_name(args.experiment_name)
        args.experiment_path = logger.get_experiment_path(args.experiment_name)

        if args.play and args.num_workers > 1:
            screen.warning("Playing the game as a human is only available with a single worker. "
                           "The number of workers will be reduced to 1")
            args.num_workers = 1

        args.framework = Frameworks[args.framework.lower()]

        # checkpoints
        args.checkpoint_save_dir = os.path.join(args.experiment_path, 'checkpoint') if args.checkpoint_save_secs is not None else None

        if args.export_onnx_graph and not args.checkpoint_save_secs:
            screen.warning("Exporting ONNX graphs requires setting the --checkpoint_save_secs flag. "
                           "The --export_onnx_graph will have no effect.")

        return args

    def get_argument_parser(self) -> argparse.ArgumentParser:
        """
        This returns an ArgumentParser object which defines the set of options that customers are expected to supply in order
        to launch a coach job.
        """
        parser = argparse.ArgumentParser()
        parser.add_argument('-p', '--preset',
                            help="(string) Name of a preset to run (class name from the 'presets' directory.)",
                            default=None,
                            type=str)
        parser.add_argument('-l', '--list',
                            help="(flag) List all available presets",
                            action='store_true')
        parser.add_argument('-e', '--experiment_name',
                            help="(string) Experiment name to be used to store the results.",
                            default='',
                            type=str)
        parser.add_argument('-r', '--render',
                            help="(flag) Render environment",
                            action='store_true')
        parser.add_argument('-f', '--framework',
                            help="(string) Neural network framework. Available values: tensorflow, mxnet",
                            default='tensorflow',
                            type=str)
        parser.add_argument('-n', '--num_workers',
                            help="(int) Number of workers for multi-process based agents, e.g. A3C",
                            default=1,
                            type=int)
        parser.add_argument('-c', '--use_cpu',
                            help="(flag) Use only the cpu for training. If a GPU is not available, this flag will have no "
                                 "effect and the CPU will be used either way.",
                            action='store_true')
        parser.add_argument('-ew', '--evaluation_worker',
                            help="(flag) If multiple workers are used, add an evaluation worker as well which will "
                                 "evaluate asynchronously and independently during the training. NOTE: this worker will "
                                 "ignore the evaluation settings in the preset's ScheduleParams.",
                            action='store_true')
        parser.add_argument('--play',
                            help="(flag) Play as a human by controlling the game with the keyboard. "
                                 "This option will save a replay buffer with the game play.",
                            action='store_true')
        parser.add_argument('--evaluate',
                            help="(int) Run evaluation only, for at least the given number of steps (note that complete "
                                "episodes are evaluated). This is a convenient way to disable training in order "
                                "to evaluate an existing checkpoint. If value is 0, or no value is provided, "
                                "evaluation will run for an infinite number of steps.",
                            nargs='?',
                            const=0,
                            type=int)
        parser.add_argument('-v', '--verbosity',
                            help="(flag) Sets the verbosity level of Coach print outs. Can be either low or high.",
                            default="low",
                            type=str)
        parser.add_argument('-tfv', '--tf_verbosity',
                            help="(flag) TensorFlow verbosity level",
                            default=3,
                            type=int)
        parser.add_argument('--nocolor',
                            help="(flag) Turn off color-codes in screen logging.  Ascii text only",
                            action='store_true')
        parser.add_argument('-s', '--checkpoint_save_secs',
                            help="(int) Time in seconds between saving checkpoints of the model.",
                            default=None,
                            type=int)
        parser.add_argument('-crd', '--checkpoint_restore_dir',
                            help='(string) Path to a folder containing a checkpoint to restore the model from.',
                            type=str)
        parser.add_argument('-crf', '--checkpoint_restore_file',
                            help='(string) Path to a checkpoint file to restore the model from.',
                            type=str)
        parser.add_argument('-dg', '--dump_gifs',
                            help="(flag) Enable the gif saving functionality.",
                            action='store_true')
        parser.add_argument('-dm', '--dump_mp4',
                            help="(flag) Enable the mp4 saving functionality.",
                            action='store_true')
        parser.add_argument('-et', '--environment_type',
                            help="(string) Choose an environment type class to override on top of the selected preset.",
                            default=None,
                            type=str)
        parser.add_argument('-lvl', '--level',
                            help="(string) Choose the level that will be played in the environment that was selected."
                                 "This value will override the level parameter in the environment class."
                            ,
                            default=None,
                            type=str)
        parser.add_argument('-cp', '--custom_parameter',
                            help="(string) Semicolon separated parameters used to override specific parameters on top of"
                                 " the selected preset (or on top of the command-line assembled one). "
                                 "Whenever a parameter value is a string, it should be inputted as '\\\"string\\\"'. "
                                 "For ex.: "
                                 "\"visualization.render=False; num_training_iterations=500; optimizer='rmsprop'\"",
                            default=None,
                            type=str)
        parser.add_argument('--print_networks_summary',
                            help="(flag) Print network summary to stdout",
                            action='store_true')
        parser.add_argument('-tb', '--tensorboard',
                            help="(flag) When using the TensorFlow backend, enable TensorBoard log dumps. ",
                            action='store_true')
        parser.add_argument('-ns', '--no_summary',
                            help="(flag) Prevent Coach from printing a summary and asking questions at the end of runs",
                            action='store_true')
        parser.add_argument('-d', '--open_dashboard',
                            help="(flag) Open dashboard with the experiment when the run starts",
                            action='store_true')
        parser.add_argument('--seed',
                            help="(int) A seed to use for running the experiment",
                            default=None,
                            type=int)
        parser.add_argument('-onnx', '--export_onnx_graph',
                            help="(flag) Export the ONNX graph to the experiment directory. "
                                 "This will have effect only if the --checkpoint_save_secs flag is used in order to store "
                                 "checkpoints, since the weights checkpoint are needed for the ONNX graph. "
                                 "Keep in mind that this can cause major overhead on the experiment. "
                                 "Exporting ONNX graphs requires manually installing the tf2onnx package "
                                 "(https://github.com/onnx/tensorflow-onnx).",
                            action='store_true')
        parser.add_argument('-dc', '--distributed_coach',
                            help="(flag) Use distributed Coach.",
                            action='store_true')
        parser.add_argument('-dcp', '--distributed_coach_config_path',
                            help="(string) Path to config file when using distributed rollout workers."
                                 "Only distributed Coach parameters should be provided through this config file."
                                 "Rest of the parameters are provided using Coach command line options."
                                 "Used only with --distributed_coach flag."
                                 "Ignored if --distributed_coach flag is not used.",
                            type=str)
        parser.add_argument('--memory_backend_params',
                            help=argparse.SUPPRESS,
                            type=str)
        parser.add_argument('--data_store_params',
                            help=argparse.SUPPRESS,
                            type=str)
        parser.add_argument('--distributed_coach_run_type',
                            help=argparse.SUPPRESS,
                            type=RunType,
                            default=RunType.ORCHESTRATOR,
                            choices=list(RunType))
        parser.add_argument('-asc', '--apply_stop_condition',
                            help="(flag) If set, this will apply a stop condition on the run, defined by reaching a"
                                 "target success rate as set by the environment or a custom success rate as defined "
                                 "in the preset. ",
                            action='store_true')
        parser.add_argument('--dump_worker_logs',
                            help="(flag) Only used in distributed coach. If set, the worker logs are saved in the experiment dir",
                            action='store_true')
        parser.add_argument('--is_multi_node_test',
                            help=argparse.SUPPRESS,
                            action='store_true')

        return parser

    def run_graph_manager(self, graph_manager: 'GraphManager', args: argparse.Namespace):
        if args.distributed_coach and not graph_manager.agent_params.algorithm.distributed_coach_synchronization_type:
            screen.error("{} algorithm is not supported using distributed Coach.".format(graph_manager.agent_params.algorithm))

        if args.distributed_coach and args.checkpoint_save_secs and graph_manager.agent_params.algorithm.distributed_coach_synchronization_type == DistributedCoachSynchronizationType.SYNC:
            screen.warning("The --checkpoint_save_secs or -s argument will be ignored as SYNC distributed coach sync type is used. Checkpoint will be saved every training iteration.")

        if args.distributed_coach and not args.checkpoint_save_secs and graph_manager.agent_params.algorithm.distributed_coach_synchronization_type == DistributedCoachSynchronizationType.ASYNC:
            screen.error("Distributed coach with ASYNC distributed coach sync type requires --checkpoint_save_secs or -s.")

        # Intel optimized TF seems to run significantly faster when limiting to a single OMP thread.
        # This will not affect GPU runs.
        os.environ["OMP_NUM_THREADS"] = "1"

        # turn TF debug prints off
        if args.framework == Frameworks.tensorflow:
            os.environ['TF_CPP_MIN_LOG_LEVEL'] = str(args.tf_verbosity)

        # turn off the summary at the end of the run if necessary
        if not args.no_summary and not args.distributed_coach:
            atexit.register(logger.summarize_experiment)
            screen.change_terminal_title(args.experiment_name)

        if args.checkpoint_restore_dir is not None and args.checkpoint_restore_file is not None:
            raise ValueError("Only one of the checkpoint_restore_dir and checkpoint_restore_file arguments can be used"
                             " simulatenously.")
        checkpoint_restore_path = args.checkpoint_restore_dir if args.checkpoint_restore_dir \
            else args.checkpoint_restore_file

        task_parameters = TaskParameters(
            framework_type=args.framework,
            evaluate_only=args.evaluate,
            experiment_path=args.experiment_path,
            seed=args.seed,
            use_cpu=args.use_cpu,
            checkpoint_save_secs=args.checkpoint_save_secs,
            checkpoint_restore_path=checkpoint_restore_path,
            checkpoint_save_dir=args.checkpoint_save_dir,
            export_onnx_graph=args.export_onnx_graph,
            apply_stop_condition=args.apply_stop_condition
        )

        # open dashboard
        if args.open_dashboard:
            open_dashboard(args.experiment_path)

        if args.distributed_coach and args.distributed_coach_run_type != RunType.ORCHESTRATOR:
            handle_distributed_coach_tasks(graph_manager, args, task_parameters)
            return

        if args.distributed_coach and args.distributed_coach_run_type == RunType.ORCHESTRATOR:
            exit(handle_distributed_coach_orchestrator(args))

        # Single-threaded runs
        if args.num_workers == 1:
            self.start_single_threaded(task_parameters, graph_manager, args)
        else:
            self.start_multi_threaded(graph_manager, args)

    @staticmethod
    def start_single_threaded(task_parameters, graph_manager: 'GraphManager', args: argparse.Namespace):
        # Start the training or evaluation
        start_graph(graph_manager=graph_manager, task_parameters=task_parameters)

    @staticmethod
    def start_multi_threaded(graph_manager: 'GraphManager', args: argparse.Namespace):
        total_tasks = args.num_workers
        if args.evaluation_worker:
            total_tasks += 1

        ps_hosts = "localhost:{}".format(get_open_port())
        worker_hosts = ",".join(["localhost:{}".format(get_open_port()) for i in range(total_tasks)])

        # Shared memory
        class CommManager(BaseManager):
            pass
        CommManager.register('SharedMemoryScratchPad', SharedMemoryScratchPad, exposed=['add', 'get', 'internal_call'])
        comm_manager = CommManager()
        comm_manager.start()
        shared_memory_scratchpad = comm_manager.SharedMemoryScratchPad()

        if args.checkpoint_restore_file:
            raise ValueError("Multi-Process runs only support restoring checkpoints from a directory, "
                             "and not from a file. ")

        def start_distributed_task(job_type, task_index, evaluation_worker=False,
                                   shared_memory_scratchpad=shared_memory_scratchpad):
            task_parameters = DistributedTaskParameters(
                framework_type=args.framework,
                parameters_server_hosts=ps_hosts,
                worker_hosts=worker_hosts,
                job_type=job_type,
                task_index=task_index,
                evaluate_only=0 if evaluation_worker else None, # 0 value for evaluation worker as it should run infinitely
                use_cpu=args.use_cpu,
                num_tasks=total_tasks,  # training tasks + 1 evaluation task
                num_training_tasks=args.num_workers,
                experiment_path=args.experiment_path,
                shared_memory_scratchpad=shared_memory_scratchpad,
                seed=args.seed+task_index if args.seed is not None else None,  # each worker gets a different seed
                checkpoint_save_secs=args.checkpoint_save_secs,
                checkpoint_restore_path=args.checkpoint_restore_dir,  # MonitoredTrainingSession only supports a dir
                checkpoint_save_dir=args.checkpoint_save_dir,
                export_onnx_graph=args.export_onnx_graph,
                apply_stop_condition=args.apply_stop_condition
            )
            # we assume that only the evaluation workers are rendering
            graph_manager.visualization_parameters.render = args.render and evaluation_worker
            p = Process(target=start_graph, args=(graph_manager, task_parameters))
            # p.daemon = True
            p.start()
            return p

        # parameter server
        parameter_server = start_distributed_task("ps", 0)

        # training workers
        # wait a bit before spawning the non chief workers in order to make sure the session is already created
        workers = []
        workers.append(start_distributed_task("worker", 0))
        time.sleep(2)
        for task_index in range(1, args.num_workers):
            workers.append(start_distributed_task("worker", task_index))

        # evaluation worker
        if args.evaluation_worker or args.render:
            evaluation_worker = start_distributed_task("worker", args.num_workers, evaluation_worker=True)

        # wait for all workers
        [w.join() for w in workers]
        if args.evaluation_worker:
            evaluation_worker.terminate()


def main():
    launcher = CoachLauncher()
    launcher.launch()


if __name__ == "__main__":
    main()<|MERGE_RESOLUTION|>--- conflicted
+++ resolved
@@ -118,13 +118,8 @@
         training_worker(
             graph_manager=graph_manager,
             task_parameters=task_parameters,
-<<<<<<< HEAD
-            is_multi_node_test=args.is_multi_node_test,
-            data_store=data_store
-=======
             data_store=data_store,
             is_multi_node_test=args.is_multi_node_test
->>>>>>> 33dc29ee
         )
 
     if args.distributed_coach_run_type == RunType.ROLLOUT_WORKER:
