--- conflicted
+++ resolved
@@ -19,16 +19,12 @@
 from rl_coach.logger import screen
 
 
-<<<<<<< HEAD
-def training_worker(graph_manager, data_store, task_parameters, is_multi_node_test):
-=======
 def data_store_ckpt_load(data_store):
     if data_store:
         data_store.load_from_store()
 
 
 def training_worker(graph_manager, task_parameters, data_store, is_multi_node_test):
->>>>>>> 34e1c04f
     """
     restore a checkpoint then perform rollouts using the restored model
 
@@ -40,20 +36,17 @@
     # Load checkpoint if provided
     if task_parameters.checkpoint_restore_path:
         data_store_ckpt_load(data_store)
+        
         # initialize graph
         graph_manager.create_graph(task_parameters)
-
-<<<<<<< HEAD
-    # save randomly initialized graph
-    data_store.save_policy(graph_manager)
-=======
+        
     else:
         # initialize graph
         graph_manager.create_graph(task_parameters)
 
         # save randomly initialized graph
-        graph_manager.save_checkpoint()
->>>>>>> 34e1c04f
+        data_store.save_policy(graph_manager)
+
 
     # training loop
     steps = 0
