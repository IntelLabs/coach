--- conflicted
+++ resolved
@@ -206,13 +206,10 @@
         self.test_max_step_threshold = 100
         self.test_min_return_threshold = 150
 
-<<<<<<< HEAD
-class Doom_Basic_DFP(conf.Preset):
-=======
-
-class CartPole_DFP(Preset):
-    def __init__(self):
-        Preset.__init__(self, DFP, GymVectorObservation, ExplorationParameters)
+
+class CartPole_DFP(conf.Preset):
+    def __init__(self):
+        Preset.__init__(self, conf.DFP, conf.GymVectorObservation, conf.ExplorationParameters)
         self.env.level = 'CartPole-v0'
         self.agent.num_episodes_in_experience_replay = 200
         self.learning_rate = 0.0001
@@ -222,8 +219,7 @@
         self.agent.goal_vector = [1.0]
 
 
-class Doom_Basic_DFP(Preset):
->>>>>>> f31159aa
+class Doom_Basic_DFP(conf.Preset):
     def __init__(self):
         conf.Preset.__init__(self, conf.DFP, conf.Doom, conf.ExplorationParameters)
         self.env.level = 'BASIC'
