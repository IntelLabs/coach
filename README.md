--- conflicted
+++ resolved
@@ -7,12 +7,8 @@
 
 <p align="center"><img src="img/coach_logo.png" alt="Coach Logo" width="200"/></p>
 
-<<<<<<< HEAD
  Coach is a python reinforcement learning research framework containing implementation of many state-of-the-art algorithms.
-=======
-Coach is a python reinforcement learning framework containing implementation of many state-of-the-art algorithms.
->>>>>>> 533bb437
-
+ 
 It exposes a set of easy-to-use APIs for experimenting with new RL algorithms, and allows simple integration of new environments to solve. 
 Basic RL components (algorithms, environments, neural network architectures, exploration policies, ...) are well decoupled, so that extending and reusing existing components is fairly painless.
 
